--- conflicted
+++ resolved
@@ -1,18 +1,10 @@
-<<<<<<< HEAD
 ﻿using Microsoft.Extensions.Logging;
-=======
-﻿using Microsoft.Extensions.Logging;
->>>>>>> 862f5873
 using System.Collections.ObjectModel;
 
 namespace Mars.MissionControl;
 public class Game : IDisposable
 {
-<<<<<<< HEAD
     public Game(GameStartOptions startOptions, ILogger<Game> logger)
-=======
-    public Game(GameStartOptions startOptions, ILoggerFactory loggerFactory = null)
->>>>>>> 862f5873
     {
         GameState = GameState.Joining;
         Board = new Board(startOptions.Map);
@@ -21,14 +13,9 @@
         PerseveranceVisibilityRadius = startOptions.PerseveranceVisibilityRadius;
         IngenuityVisibilityRadius = startOptions.IngenuityVisibilityRadius;
         StartingBatteryLevel = startOptions.StartingBatteryLevel;
-<<<<<<< HEAD
         IngenuityStartingBatteryLevel = Board.Width * 2 + Board.Height * 2;
         this.logger= logger;
         
-=======
-        IngenuityStartingBatteryLevel = Board.Width * 2 + Board.Height * 2;
-        this.logger = loggerFactory.CreateLogger<Game>();
->>>>>>> 862f5873
     }
 
     
@@ -41,7 +28,7 @@
     public int StartingBatteryLevel { get; }
     public int IngenuityStartingBatteryLevel { get; }
 
-    private ILogger<Game> logger;
+    private readonly ILogger<Game> logger;
 
     public Map Map { get; private set; }
     private ConcurrentDictionary<PlayerToken, Player> players = new();
@@ -62,8 +49,6 @@
     public event EventHandler? GameStateChanged;
     public DateTime lastStateChange;
     public TimeSpan stateChangeFrequency;// = TimeSpan.FromSeconds(1);
-    private readonly ILogger<Game> logger;
-
     private void raiseStateChange()
     {
         if (lastStateChange + stateChangeFrequency < DateTime.Now)

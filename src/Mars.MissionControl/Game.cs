﻿using Microsoft.Extensions.Logging;
using System.Collections.ObjectModel;

namespace Mars.MissionControl;
public class Game : IDisposable
{
    public Game(GameStartOptions startOptions, ILogger<Game> logger)
    {
        GameState = GameState.Joining;
        Board = new Board(startOptions.Map);
        Map = startOptions.Map;
        TargetLocation = new Location(Map.Width / 2, Map.Height / 2);
        PerseveranceVisibilityRadius = startOptions.PerseveranceVisibilityRadius;
        IngenuityVisibilityRadius = startOptions.IngenuityVisibilityRadius;
        StartingBatteryLevel = startOptions.StartingBatteryLevel;
        IngenuityStartingBatteryLevel = Board.Width * 2 + Board.Height * 2;
        this.logger= logger;
        
    }

    

    public int MapNumber => Board.MapNumber;

    public Location TargetLocation { get; private set; }
    public int PerseveranceVisibilityRadius { get; }
    public int IngenuityVisibilityRadius { get; }
    public int StartingBatteryLevel { get; }
    public int IngenuityStartingBatteryLevel { get; }
    public Map Map { get; private set; }
    private ConcurrentDictionary<PlayerToken, Player> players = new();
    private ConcurrentDictionary<string, PlayerToken> playerTokenCache = new();
    public bool TryTranslateToken(string tokenString, out PlayerToken? token) => playerTokenCache.TryGetValue(tokenString, out token);
    private static Orientation getRandomOrientation() => (Orientation)Random.Shared.Next(0, 4);
    public GamePlayOptions? GamePlayOptions { get; private set; }
    public GameState GameState { get; set; }
    public Board Board { get; private set; }
    private Timer? rechargeTimer;
    public DateTime GameStartedOn { get; private set; }
    public ReadOnlyCollection<Player> Players =>
        new ReadOnlyCollection<Player>(players.Values.ToList());
    private ConcurrentQueue<Player> winners = new();
    public IEnumerable<Player> Winners => winners.ToArray();

    #region State Changed
    public event EventHandler? GameStateChanged;
    public DateTime lastStateChange;
    public TimeSpan stateChangeFrequency;// = TimeSpan.FromSeconds(1);
    private void raiseStateChange()
    {
        if (lastStateChange + stateChangeFrequency < DateTime.Now)
        {
            GameStateChanged?.Invoke(this, EventArgs.Empty);
            lastStateChange = DateTime.Now;
        }
    }
    #endregion

    public JoinResult Join(string playerName)
    {
        if (GameState != GameState.Joining && GameState != GameState.Playing)
        {
            logger.LogError("Game wasn't detected");
            throw new InvalidGameStateException();
        }

        var player = new Player(playerName);
        var startingLocation = Board.PlaceNewPlayer(player);
        logger.LogInformation("New player came into existance and started at location ({x}, {y}) ", startingLocation.X, startingLocation.Y);
        player = player with
        {
            BatteryLevel = StartingBatteryLevel,
            PerseveranceLocation = startingLocation,
            IngenuityLocation = startingLocation,
            IngenuityBatteryLevel = StartingBatteryLevel,
            Orientation = getRandomOrientation()
        };
        if (!players.TryAdd(player.Token, player) ||
           !playerTokenCache.TryAdd(player.Token.Value, player.Token))
        {
            logger.LogError($"Player {player.Token.Value} couldn't be added");
            throw new Exception("Unable to add new player...that token already exists?!");
        }

        raiseStateChange();

        return new JoinResult(
            player.Token,
            player.PerseveranceLocation,
            player.Orientation,
            player.BatteryLevel,
            TargetLocation,
            Board.GetNeighbors(player.PerseveranceLocation, PerseveranceVisibilityRadius),
            Map.LowResolution
        );
    }

<<<<<<< HEAD
=======
    private static Orientation getRandomOrientation()
    {
        return (Orientation)Random.Shared.Next(0, 4);
    }

    public GamePlayOptions? GamePlayOptions { get; private set; }
    public GameState GameState { get; set; }
    public Board Board { get; private set; }
    private Timer? rechargeTimer;
    private readonly ILogger<Game> logger;

    public DateTime GameStartedOn { get; private set; }

>>>>>>> d3c1f179
    public void PlayGame() => PlayGame(new GamePlayOptions());

    public void PlayGame(GamePlayOptions gamePlayOptions)
    {
        if (GameState != GameState.Joining)
        {
            throw new InvalidGameStateException($"Cannot play game if currently {GameState}");
        }

        GamePlayOptions = gamePlayOptions;
        GameState = GameState.Playing;
        GameStartedOn = DateTime.Now;
        rechargeTimer = new Timer(rechargeTimer_Callback, null, 1_000, 1_000);
    }

    private void rechargeTimer_Callback(object? _)
    {
        foreach (var playerToken in players.Keys)
        {
            var origPlayer = players[playerToken];
            if (origPlayer.BatteryLevel < StartingBatteryLevel)
            {
                var newPlayer = origPlayer with { BatteryLevel = Math.Min(StartingBatteryLevel, origPlayer.BatteryLevel + GamePlayOptions!.RechargePointsPerSecond) };
                players.TryUpdate(playerToken, newPlayer, origPlayer);
            }
        }

        raiseStateChange();
    }

    public IngenuityMoveResult MoveIngenuity(PlayerToken token, Location destination)
    {
        if (GameState != GameState.Playing)
        {
            throw new InvalidGameStateException();
        }

        if (players.ContainsKey(token) is false)
        {
            throw new UnrecognizedTokenException();
        }

        var player = players[token];
        var unmodifiedPlayer = player;
        string? message;

        var deltaX = Math.Abs(destination.X - player.IngenuityLocation.X);
        var deltaY = Math.Abs(destination.Y - player.IngenuityLocation.Y);
        var movementCost = Math.Max(deltaX, deltaY);

        if (player.IngenuityBatteryLevel < movementCost)
        {
            message = GameMessages.IngenuityOutOfBattery;
        }
        else if (destination.X < 0 || destination.Y < 0 || destination.X > Board.Height || destination.Y > Board.Width)
        {
            message = GameMessages.MovedOutOfBounds;
        }
        else if (deltaX >= 3 || deltaY >= 3)
        {
            message = GameMessages.IngenuityTooFar;
        }
        else
        {
            player = player with
            {
                IngenuityLocation = destination,
                IngenuityBatteryLevel = player.IngenuityBatteryLevel - movementCost
            };

            if (!players.TryUpdate(token, player, unmodifiedPlayer))
            {
                throw new UnableToUpdatePlayerException();
            }
            message = GameMessages.IngenuityMoveOK;
        }

        raiseStateChange();
        logger.LogInformation("player: {name} moved helicopter correctly and moved to location: {loc}", player.Name, player.IngenuityLocation);

        return new IngenuityMoveResult(
            player.IngenuityLocation,
            player.IngenuityBatteryLevel,
            Board.GetNeighbors(player.IngenuityLocation, IngenuityVisibilityRadius),
            message ?? throw new Exception("Game message not set?!")
        );

    }

    public MoveResult MovePerseverance(PlayerToken token, Direction direction)
    {
        if (GameState != GameState.Playing)
        {
            throw new InvalidGameStateException();
        }

        if (players.ContainsKey(token) is false)
        {
            throw new UnrecognizedTokenException();
        }

        var player = players[token];
        var unmodifiedPlayer = player;
        string? message;

        if (direction == Direction.Right || direction == Direction.Left)
        {
            player = player with
            {
                BatteryLevel = player.BatteryLevel - 1,
                Orientation = player.Orientation.Turn(direction)
            };
            message = GameMessages.TurnedOK;
        }
        else
        {
            var desiredLocation = direction switch
            {
                Direction.Forward => player.CellInFront(),
                Direction.Reverse => player.CellInBack(),
                _ => throw new Exception("What direction do you think you're going?")
            };

            if (Board.Cells.ContainsKey(desiredLocation) is false)
            {
                player = player with
                {
                    BatteryLevel = player.BatteryLevel - 1
                };
                message = GameMessages.MovedOutOfBounds;
            }
            else
            {
                int newBatteryLevel = player.BatteryLevel - Board[desiredLocation].Difficulty.Value;
                if (newBatteryLevel >= 0)
                {
                    player = player with
                    {
                        BatteryLevel = newBatteryLevel,
                        PerseveranceLocation = desiredLocation
                    };
                    message = GameMessages.MovedOK;
                }
                else
                {
                    message = GameMessages.InsufficientBattery;
                }
            }
        }

        if (!players.TryUpdate(token, player, unmodifiedPlayer))
        {
            throw new UnableToUpdatePlayerException();
        }

        if (player.PerseveranceLocation == TargetLocation)//you win!
        {
            players.Remove(player.Token, out _);
            player = player with { WinningTime = DateTime.Now - GameStartedOn };
            winners.Enqueue(player);
            message = GameMessages.YouMadeItToTheTarget;
        }

        raiseStateChange();
        logger.LogInformation("player: {0} moved rover correctly", player.Name);

        return new MoveResult(
            player.PerseveranceLocation,
            player.BatteryLevel,
            player.Orientation,
            Board.GetNeighbors(player.PerseveranceLocation, PerseveranceVisibilityRadius),
            message ?? throw new Exception("Game message not set?!")
        );
    }

    public Location GetPlayerLocation(PlayerToken token) => players[token].PerseveranceLocation;

    public void Dispose()
    {
        rechargeTimer?.Dispose();
    }
}

public static class GameMessages
{
    public const string MovedOutOfBounds = "Looks like you tried to move beyond the borders of the game.";
    public const string TurnedOK = "Turned OK";
    public const string MovedOK = "Moved OK";
    public const string YouMadeItToTheTarget = "You made it to the target!";
    public const string InsufficientBattery = "Insufficient battery to make move.  Wait and recharge your battery.";
    public const string IngenuityOutOfBattery = "Ingenuity does not have sufficient battery.";
    public const string IngenuityMoveOK = "Ingenuity moved OK.";
    public const string IngenuityTooFar = "Ingenuity cannot fly that far at once.";
}<|MERGE_RESOLUTION|>--- conflicted
+++ resolved
@@ -27,6 +27,9 @@
     public int IngenuityVisibilityRadius { get; }
     public int StartingBatteryLevel { get; }
     public int IngenuityStartingBatteryLevel { get; }
+
+    private ILogger<Game> logger;
+
     public Map Map { get; private set; }
     private ConcurrentDictionary<PlayerToken, Player> players = new();
     private ConcurrentDictionary<string, PlayerToken> playerTokenCache = new();
@@ -95,22 +98,6 @@
         );
     }
 
-<<<<<<< HEAD
-=======
-    private static Orientation getRandomOrientation()
-    {
-        return (Orientation)Random.Shared.Next(0, 4);
-    }
-
-    public GamePlayOptions? GamePlayOptions { get; private set; }
-    public GameState GameState { get; set; }
-    public Board Board { get; private set; }
-    private Timer? rechargeTimer;
-    private readonly ILogger<Game> logger;
-
-    public DateTime GameStartedOn { get; private set; }
-
->>>>>>> d3c1f179
     public void PlayGame() => PlayGame(new GamePlayOptions());
 
     public void PlayGame(GamePlayOptions gamePlayOptions)

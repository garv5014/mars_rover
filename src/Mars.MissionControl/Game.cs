﻿using System.Collections.ObjectModel;

namespace Mars.MissionControl;
public class Game : IDisposable
{
    public Game(GameStartOptions startOptions)
    {
        GameState = GameState.Joining;
        Board = new Board(startOptions.Map);
        Map = startOptions.Map;
        TargetLocation = new Location(Map.Width / 2, Map.Height / 2);
        PerseveranceVisibilityRadius = startOptions.PerseveranceVisibilityRadius;
        IngenuityVisibilityRadius = startOptions.IngenuityVisibilityRadius;
        StartingBatteryLevel = startOptions.StartingBatteryLevel;
        IngenuityStartingBatteryLevel = Board.Width * 2 + Board.Height * 2;
    }

    public int MapNumber => Board.MapNumber;

    public Location TargetLocation { get; private set; }
    public int PerseveranceVisibilityRadius { get; }
    public int IngenuityVisibilityRadius { get; }
    public int StartingBatteryLevel { get; }
    public int IngenuityStartingBatteryLevel { get; }
    public Map Map { get; private set; }
    private ConcurrentDictionary<PlayerToken, Player> players = new();
    private ConcurrentDictionary<string, PlayerToken> playerTokenCache = new();

    public ReadOnlyCollection<Player> Players =>
        new ReadOnlyCollection<Player>(players.Values.ToList());
    private ConcurrentQueue<Player> winners = new();
    public IEnumerable<Player> Winners => winners.ToArray();

    #region State Changed
    public event EventHandler? GameStateChanged;
    public DateTime lastStateChange;
    public TimeSpan stateChangeFrequency;// = TimeSpan.FromSeconds(1);
    private void raiseStateChange()
    {
        if (lastStateChange + stateChangeFrequency < DateTime.Now)
        {
            GameStateChanged?.Invoke(this, EventArgs.Empty);
            lastStateChange = DateTime.Now;
        }
    }
    #endregion

    public JoinResult Join(string playerName)
    {
        if (GameState != GameState.Joining && GameState != GameState.Playing)
        {
            throw new InvalidGameStateException();
        }

        var player = new Player(playerName);
        var startingLocation = Board.PlaceNewPlayer(player);
        player = player with
        {
            BatteryLevel = StartingBatteryLevel,
            PerseveranceLocation = startingLocation,
            IngenuityLocation = startingLocation,
            IngenuityBatteryLevel = StartingBatteryLevel,
            Orientation = getRandomOrientation()
        };
        if (!players.TryAdd(player.Token, player) ||
           !playerTokenCache.TryAdd(player.Token.Value, player.Token))
        {
            throw new Exception("Unable to add new player...that token already exists?!");
        }

        raiseStateChange();

        return new JoinResult(
            player.Token,
            player.PerseveranceLocation,
            player.Orientation,
            player.BatteryLevel,
            TargetLocation,
            Board.GetNeighbors(player.PerseveranceLocation, PerseveranceVisibilityRadius),
            Map.LowResolution
        );
    }

    private static Orientation getRandomOrientation()
    {
        return (Orientation)Random.Shared.Next(0, 4);
    }

    public GamePlayOptions? GamePlayOptions { get; private set; }
    public GameState GameState { get; set; }
    public Board Board { get; private set; }
    private Timer? rechargeTimer;
    public DateTime GameStartedOn { get; private set; }

    public void PlayGame() => PlayGame(new GamePlayOptions());

    public void PlayGame(GamePlayOptions gamePlayOptions)
    {
        if (GameState != GameState.Joining)
        {
            throw new InvalidGameStateException($"Cannot play game if currently {GameState}");
        }

        GamePlayOptions = gamePlayOptions;
        GameState = GameState.Playing;
        GameStartedOn = DateTime.Now;
        rechargeTimer = new Timer(timer_Callback, null, 1_000, 1_000);
    }

    private void timer_Callback(object? _)
    {
        foreach (var playerToken in players.Keys)
        {
            var origPlayer = players[playerToken];
            if (origPlayer.BatteryLevel < StartingBatteryLevel)
            {
                var newPlayer = origPlayer with { BatteryLevel = Math.Min(StartingBatteryLevel, origPlayer.BatteryLevel + GamePlayOptions!.RechargePointsPerSecond) };
                players.TryUpdate(playerToken, newPlayer, origPlayer);
            }
        }
        raiseStateChange();
    }

    public IngenuityMoveResult MoveIngenuity(PlayerToken token, Location destination)
    {
        if (GameState != GameState.Playing)
        {
            throw new InvalidGameStateException();
        }

        if (players.ContainsKey(token) is false)
        {
            throw new UnrecognizedTokenException();
        }

        var player = players[token];
        var unmodifiedPlayer = player;
        string? message;

<<<<<<< HEAD
        var deltaX = Math.Abs(destination.X - player.IngenuityLocation.X);
        var deltaY = Math.Abs(destination.Y - player.IngenuityLocation.Y);
        var movementCost = Math.Max(deltaY, deltaY);
=======
        var deltaRow = Math.Abs(destination.Row - player.IngenuityLocation.Row);
        var deltaCol = Math.Abs(destination.Column - player.IngenuityLocation.Column);
        var movementCost = Math.Max(deltaRow, deltaCol);
>>>>>>> 8b773e63

        if (player.IngenuityBatteryLevel < movementCost)
        {
            message = GameMessages.IngenuityOutOfBattery;
        }
        else if (destination.X < 0 || destination.Y < 0 || destination.X > Board.Height || destination.Y > Board.Width)
        {
            message = GameMessages.MovedOutOfBounds;
        }
        else if (deltaX >= 3 || deltaY >= 3)
        {
            message = GameMessages.IngenuityTooFar;
        }
        else
        {
            player = player with
            {
                IngenuityLocation = destination,
                IngenuityBatteryLevel = player.IngenuityBatteryLevel - movementCost
            };
            message = GameMessages.IngenuityMoveOK;
        }

        if (!players.TryUpdate(token, player, unmodifiedPlayer))
        {
            throw new UnableToUpdatePlayerException();
        }

        raiseStateChange();

        return new IngenuityMoveResult(
            player.IngenuityLocation,
            player.IngenuityBatteryLevel,
            Board.GetNeighbors(player.IngenuityLocation, IngenuityVisibilityRadius),
            message ?? throw new Exception("Game message not set?!")
        );
    }

    public MoveResult MovePerseverance(PlayerToken token, Direction direction)
    {
        if (GameState != GameState.Playing)
        {
            throw new InvalidGameStateException();
        }

        if (players.ContainsKey(token) is false)
        {
            throw new UnrecognizedTokenException();
        }

        var player = players[token];
        var unmodifiedPlayer = player;
        string? message;

        if (direction == Direction.Right || direction == Direction.Left)
        {
            player = player with
            {
                BatteryLevel = player.BatteryLevel - 1,
                Orientation = player.Orientation.Turn(direction)
            };
            message = GameMessages.TurnedOK;
        }
        else
        {
            var desiredLocation = direction switch
            {
                Direction.Forward => player.CellInFront(),
                Direction.Reverse => player.CellInBack(),
                _ => throw new Exception("What direction do you think you're going?")
            };

            if (Board.Cells.ContainsKey(desiredLocation) is false)
            {
                player = player with
                {
                    BatteryLevel = player.BatteryLevel - 1
                };
                message = GameMessages.MovedOutOfBounds;
            }
            else
            {
                int newBatteryLevel = player.BatteryLevel - Board[desiredLocation].Difficulty.Value;
                if (newBatteryLevel >= 0)
                {
                    player = player with
                    {
                        BatteryLevel = newBatteryLevel,
                        PerseveranceLocation = desiredLocation
                    };
                    message = GameMessages.MovedOK;
                }
                else
                {
                    message = GameMessages.InsufficientBattery;
                }
            }
        }

        if (!players.TryUpdate(token, player, unmodifiedPlayer))
        {
            throw new UnableToUpdatePlayerException();
        }

        if (player.PerseveranceLocation == TargetLocation)//you win!
        {
            players.Remove(player.Token, out _);
            player = player with { WinningTime = DateTime.Now - GameStartedOn };
            winners.Enqueue(player);
            message = GameMessages.YouMadeItToTheTarget;
        }

        raiseStateChange();

        return new MoveResult(
            player.PerseveranceLocation,
            player.BatteryLevel,
            player.Orientation,
            Board.GetNeighbors(player.PerseveranceLocation, PerseveranceVisibilityRadius),
            message ?? throw new Exception("Game message not set?!")
        );
    }

    public Location GetPlayerLocation(PlayerToken token) => players[token].PerseveranceLocation;
    public bool TryTranslateToken(string tokenString, out PlayerToken? token)
    {
        token = null;
        if (playerTokenCache.ContainsKey(tokenString))
        {
            token = playerTokenCache[tokenString];
            return true;
        }
        return false;
    }

    public void Dispose()
    {
        rechargeTimer?.Dispose();
    }
}

public static class GameMessages
{
    public const string MovedOutOfBounds = "Looks like you tried to move beyond the borders of the game.";
    public const string TurnedOK = "Turned OK";
    public const string MovedOK = "Moved OK";
    public const string YouMadeItToTheTarget = "You made it to the target!";
    public const string InsufficientBattery = "Insufficient battery to make move.  Wait and recharge your battery.";
    public const string IngenuityOutOfBattery = "Ingenuity does not have sufficient battery.";
    public const string IngenuityMoveOK = "Ingenuity moved OK.";
    public const string IngenuityTooFar = "Ingenuity cannot fly that far at once.";
}
<|MERGE_RESOLUTION|>--- conflicted
+++ resolved
@@ -137,15 +137,9 @@
         var unmodifiedPlayer = player;
         string? message;
 
-<<<<<<< HEAD
         var deltaX = Math.Abs(destination.X - player.IngenuityLocation.X);
         var deltaY = Math.Abs(destination.Y - player.IngenuityLocation.Y);
-        var movementCost = Math.Max(deltaY, deltaY);
-=======
-        var deltaRow = Math.Abs(destination.Row - player.IngenuityLocation.Row);
-        var deltaCol = Math.Abs(destination.Column - player.IngenuityLocation.Column);
-        var movementCost = Math.Max(deltaRow, deltaCol);
->>>>>>> 8b773e63
+        var movementCost = Math.Max(deltaX, deltaY);
 
         if (player.IngenuityBatteryLevel < movementCost)
         {
